"""
OpenAI Responses API connector for Executor with persistent memory integration,
error handling, budget usage logging, and self-repair on failures.
"""

import os
import math
from typing import Any, Dict, List
from dotenv import load_dotenv
<<<<<<< HEAD
from openai import OpenAI
from openai import OpenAIError
=======
from openai import OpenAI, OpenAIError
>>>>>>> 3e4420f3

# Memory helpers
from executor.plugins.conversation_manager import conversation_manager as cm
# Budget monitor
from executor.plugins.budget_monitor import budget_monitor
# Self-repair
from executor.utils import self_repair

# Load .env
load_dotenv(dotenv_path=os.path.join(os.path.dirname(__file__), "../../.env"))
OPENAI_API_KEY = os.getenv("OPENAI_API_KEY")
if not OPENAI_API_KEY:
    raise RuntimeError("OPENAI_API_KEY missing from .env")

# Models
REPL_MODEL = os.environ.get("CORTEX_REPL_MODEL", "gpt-4o-mini")   # fast & cheap
HEAVY_MODEL = os.environ.get("CORTEX_HEAVY_MODEL", "gpt-5")       # heavy lifting

client = OpenAI(api_key=OPENAI_API_KEY)


def _estimate_tokens_from_messages(messages: List[Dict[str, str]]) -> int:
    if not messages:
        return 0
    chars = sum(len(m.get("content") or "") for m in messages)
    return max(1, math.ceil(chars / 4))


def _call_model(messages: List[Dict[str, str]], model: str) -> Any:
    return client.responses.create(
        model=model,
        input=messages,
        store=False,
    )


def ask_executor(prompt: str, plugin_name: str = "cortex", *, heavy: bool = False, _retry_on_repair: bool = True) -> Dict[str, Any]:
    """
    Ask GPT with persistent memory:
      - Builds messages with handle_repl_turn (system facts + user input)
      - Calls Responses API
      - Records assistant reply
      - Logs tokens to budget
      - On error, triggers self-repair once and retries the same prompt
    """
    model = HEAVY_MODEL if heavy else REPL_MODEL

    def _one_turn() -> Dict[str, Any]:
        turn = cm.handle_repl_turn(
            current_input=prompt,
            history=cm.get_history(plugin_name),
            session=plugin_name,
            limit=10,
        )
        messages = turn["messages"]
        if not messages:
            raise RuntimeError("[ask_executor] No messages built")
        resp = _call_model(messages, model=model)

        out_text = getattr(resp, "output_text", None) or ""
        if not out_text:
            # defensive parse
            try:
                for item in resp.output:
                    if getattr(item, "type", "") == "message":
                        for c in item.content:
                            if getattr(c, "type", "") == "output_text":
                                out_text = c.text or ""
                                break
            except Exception:
                pass

        cm.record_assistant(plugin_name, out_text)

        # budget logging
        used_tokens = 0
        try:
            u = getattr(resp, "usage", None)
            if u:
                used_tokens = int(getattr(u, "total_tokens", 0) or 0)
                if not used_tokens:
                    it = int(getattr(u, "input_tokens", 0) or 0)
                    ot = int(getattr(u, "output_tokens", 0) or 0)
                    used_tokens = it + ot
            if not used_tokens:
                used_tokens = _estimate_tokens_from_messages(messages + [{"role": "assistant", "content": out_text}])
        except Exception:
            used_tokens = _estimate_tokens_from_messages(messages + [{"role": "assistant", "content": out_text}])

        try:
            budget_monitor.record_usage(used_tokens)
        except Exception:
            pass

        return {
            "status": "ok",
            "assistant_output": out_text,
            "messages": messages,
            "raw": resp,
        }

    try:
        return _one_turn()

    except OpenAIError as e:
        # Attempt self-repair once, then retry
        err_ctx = {"error_type": "OpenAIError", "message": str(e)}
        if _retry_on_repair:
            repair = self_repair.attempt_self_repair(err_ctx)
            if repair.get("status") == "ok":
                # try once more, no infinite recursion
                return ask_executor(prompt, plugin_name=plugin_name, heavy=heavy, _retry_on_repair=False)
        return {"status": "error", **err_ctx}

    except Exception as e:
        # Attempt self-repair once, then retry
        err_ctx = {"error_type": type(e).__name__, "message": str(e)}
        if _retry_on_repair:
            repair = self_repair.attempt_self_repair(err_ctx)
            if repair.get("status") == "ok":
                return ask_executor(prompt, plugin_name=plugin_name, heavy=heavy, _retry_on_repair=False)
        return {"status": "error", **err_ctx}<|MERGE_RESOLUTION|>--- conflicted
+++ resolved
@@ -7,12 +7,7 @@
 import math
 from typing import Any, Dict, List
 from dotenv import load_dotenv
-<<<<<<< HEAD
-from openai import OpenAI
-from openai import OpenAIError
-=======
 from openai import OpenAI, OpenAIError
->>>>>>> 3e4420f3
 
 # Memory helpers
 from executor.plugins.conversation_manager import conversation_manager as cm
